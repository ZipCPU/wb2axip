--- conflicted
+++ resolved
@@ -738,12 +738,8 @@
 
 	// }}}
 `endif
-<<<<<<< HEAD
 // }}}
-endmodule
-=======
 endmodule
 `ifndef YOSYS
 `default_nettype wire
 `endif
->>>>>>> a7264fc5
