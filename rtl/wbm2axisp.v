////////////////////////////////////////////////////////////////////////////////
//
// Filename: 	wbm2axisp.v (Wishbone master to AXI slave, pipelined)
//
// Project:	Pipelined Wishbone to AXI converter
//
// Purpose:	The B4 Wishbone SPEC allows transactions at a speed as fast as
//		one per clock.  The AXI bus allows transactions at a speed of
//	one read and one write transaction per clock.  These capabilities work
//	by allowing requests to take place prior to responses, such that the
//	requests might go out at once per clock and take several clocks, and
//	the responses may start coming back several clocks later.  In other
//	words, both protocols allow multiple transactions to be "in flight" at
//	the same time.  Current wishbone to AXI converters, however, handle only
//	one transaction at a time: initiating the transaction, and then waiting
//	for the transaction to complete before initiating the next.
//
//	The purpose of this core is to maintain the speed of both busses, while
//	transiting from the Wishbone (as master) to the AXI bus (as slave) and
//	back again.
//
//	Since the AXI bus allows transactions to be reordered, whereas the
//	wishbone does not, this core can be configured to reorder return
//	transactions as well.
//
// Creator:	Dan Gisselquist, Ph.D.
//		Gisselquist Technology, LLC
//
////////////////////////////////////////////////////////////////////////////////
//
// Copyright (C) 2016-2018, Gisselquist Technology, LLC
//
// This program is free software (firmware): you can redistribute it and/or
// modify it under the terms of  the GNU General Public License as published
// by the Free Software Foundation, either version 3 of the License, or (at
// your option) any later version.
//
// This program is distributed in the hope that it will be useful, but WITHOUT
// ANY WARRANTY; without even the implied warranty of MERCHANTIBILITY or
// FITNESS FOR A PARTICULAR PURPOSE.  See the GNU General Public License
// for more details.
//
// You should have received a copy of the GNU General Public License along
// with this program.  (It's in the $(ROOT)/doc directory, run make with no
// target there if the PDF file isn't present.)  If not, see
// <http://www.gnu.org/licenses/> for a copy.
//
// License:	GPL, v3, as defined and found on www.gnu.org,
//		http://www.gnu.org/licenses/gpl.html
//
//
////////////////////////////////////////////////////////////////////////////////
//
//
`default_nettype	none
//
module wbm2axisp #(
	parameter C_AXI_ID_WIDTH	=   3, // The AXI id width used for R&W
                                             // This is an int between 1-16
	parameter C_AXI_DATA_WIDTH	= 128,// Width of the AXI R&W data
	parameter C_AXI_ADDR_WIDTH	=  28,	// AXI Address width (log wordsize)
	parameter DW			=  32,	// Wishbone data width
	parameter AW			=  26,	// Wishbone address width (log wordsize)
<<<<<<< HEAD
	parameter [0:0] STRICT_ORDER	= 1	// Reorder, or not? 0 -> Reorder
=======
	parameter [0:0] STRICT_ORDER	= 1,	// Reorder, or not? 0 -> Reorder
	// For formal verification of asynchronous logic, F_OPT_CLK2FFLOGIC=1
	parameter	F_OPT_CLK2FFLOGIC = 1'b0
>>>>>>> a452106f
	) (
	input	wire			i_clk,	// System clock
	input	wire			i_reset,// Reset signal,drives AXI rst

// AXI write address channel signals
	input	wire			i_axi_awready, // Slave is ready to accept
	output	reg	[C_AXI_ID_WIDTH-1:0]	o_axi_awid,	// Write ID
	output	reg	[C_AXI_ADDR_WIDTH-1:0]	o_axi_awaddr,	// Write address
	output	wire	[7:0]		o_axi_awlen,	// Write Burst Length
	output	wire	[2:0]		o_axi_awsize,	// Write Burst size
	output	wire	[1:0]		o_axi_awburst,	// Write Burst type
	output	wire	[0:0]		o_axi_awlock,	// Write lock type
	output	wire	[3:0]		o_axi_awcache,	// Write Cache type
	output	wire	[2:0]		o_axi_awprot,	// Write Protection type
	output	wire	[3:0]		o_axi_awqos,	// Write Quality of Svc
	output	reg			o_axi_awvalid,	// Write address valid

// AXI write data channel signals
	input	wire			i_axi_wready,  // Write data ready
	output	reg	[C_AXI_DATA_WIDTH-1:0]	o_axi_wdata,	// Write data
	output	reg	[C_AXI_DATA_WIDTH/8-1:0] o_axi_wstrb,	// Write strobes
	output	wire			o_axi_wlast,	// Last write transaction   
	output	reg			o_axi_wvalid,	// Write valid

// AXI write response channel signals
	input wire [C_AXI_ID_WIDTH-1:0]	i_axi_bid,	// Response ID
	input	wire [1:0]		i_axi_bresp,	// Write response
	input	wire			i_axi_bvalid,  // Write reponse valid
	output	wire			o_axi_bready,  // Response ready

// AXI read address channel signals
	input	wire			i_axi_arready,	// Read address ready
	output	wire	[C_AXI_ID_WIDTH-1:0]	o_axi_arid,	// Read ID
	output	wire	[C_AXI_ADDR_WIDTH-1:0]	o_axi_araddr,	// Read address
	output	wire	[7:0]		o_axi_arlen,	// Read Burst Length
	output	wire	[2:0]		o_axi_arsize,	// Read Burst size
	output	wire	[1:0]		o_axi_arburst,	// Read Burst type
	output	wire	[0:0]		o_axi_arlock,	// Read lock type
	output	wire	[3:0]		o_axi_arcache,	// Read Cache type
	output	wire	[2:0]		o_axi_arprot,	// Read Protection type
	output	wire	[3:0]		o_axi_arqos,	// Read Protection type
	output	reg			o_axi_arvalid,	// Read address valid

// AXI read data channel signals   
	input wire [C_AXI_ID_WIDTH-1:0]	i_axi_rid,     // Response ID
	input	wire	[1:0]		i_axi_rresp,   // Read response
	input	wire			i_axi_rvalid,  // Read reponse valid
	input wire [C_AXI_DATA_WIDTH-1:0] i_axi_rdata,    // Read data
	input	wire			i_axi_rlast,    // Read last
	output	wire			o_axi_rready,  // Read Response ready

	// We'll share the clock and the reset
	input	wire			i_wb_cyc,
	input	wire			i_wb_stb,
	input	wire			i_wb_we,
	input	wire	[(AW-1):0]	i_wb_addr,
	input	wire	[(DW-1):0]	i_wb_data,
	input	wire	[(DW/8-1):0]	i_wb_sel,
	output	reg			o_wb_ack,
	output	wire			o_wb_stall,
	output	reg	[(DW-1):0]	o_wb_data,
	output	reg			o_wb_err
);

//*****************************************************************************
// Parameter declarations
//*****************************************************************************

	localparam	LG_AXI_DW	= ( C_AXI_DATA_WIDTH ==   8) ? 3
					: ((C_AXI_DATA_WIDTH ==  16) ? 4
					: ((C_AXI_DATA_WIDTH ==  32) ? 5
					: ((C_AXI_DATA_WIDTH ==  64) ? 6
					: ((C_AXI_DATA_WIDTH == 128) ? 7
					: 8))));

	localparam	LG_WB_DW	= ( DW ==   8) ? 3
					: ((DW ==  16) ? 4
					: ((DW ==  32) ? 5
					: ((DW ==  64) ? 6
					: ((DW == 128) ? 7
					: 8))));
	localparam	LGFIFOLN = C_AXI_ID_WIDTH;
	localparam	FIFOLN = (1<<LGFIFOLN);


//*****************************************************************************
// Internal register and wire declarations
//*****************************************************************************

// Things we're not changing ...
	assign o_axi_awlen   = 8'h0;	// Burst length is one
	assign o_axi_awsize  = 3'b101;	// maximum bytes per burst is 32
	assign o_axi_awburst = 2'b01;	// Incrementing address (ignored)
	assign o_axi_arburst = 2'b01;	// Incrementing address (ignored)
	assign o_axi_awlock  = 1'b0;	// Normal signaling
	assign o_axi_arlock  = 1'b0;	// Normal signaling
	assign o_axi_awcache = 4'h2;	// Normal: no cache, no buffer
	assign o_axi_arcache = 4'h2;	// Normal: no cache, no buffer
	assign o_axi_awprot  = 3'b010;	// Unpriviledged, unsecure, data access
	assign o_axi_arprot  = 3'b010;	// Unpriviledged, unsecure, data access
	assign o_axi_awqos   = 4'h0;	// Lowest quality of service (unused)
	assign o_axi_arqos   = 4'h0;	// Lowest quality of service (unused)

<<<<<<< HEAD
	reg	wb_mid_cycle, wb_mid_abort;
=======
	reg	wb_mid_cycle, wb_last_cyc_stb, wb_mid_abort, wb_cyc_stb;
>>>>>>> a452106f
	wire	wb_abort;

// Command logic
// Transaction ID logic
	wire	[(LGFIFOLN-1):0]	fifo_head;
	reg	[(C_AXI_ID_WIDTH-1):0]	transaction_id;

	initial	transaction_id = 0;
	always @(posedge i_clk)
	if (i_reset)
		transaction_id <= 0;
	else if ((i_wb_stb)&&(!o_wb_stall))
		transaction_id <= transaction_id + 1'b1;

	assign	fifo_head = transaction_id;

	wire	[(DW/8-1):0]			no_sel;
	wire	[(LG_AXI_DW-4):0]	axi_bottom_addr;
	assign	no_sel = 0;
	assign	axi_bottom_addr = 0;


// Write address logic

	initial	o_axi_awvalid = 0;
	always @(posedge i_clk)
	if (i_reset)
		o_axi_awvalid <= 0;
	else
		o_axi_awvalid <= (!o_wb_stall)&&(i_wb_stb)&&(i_wb_we)
			||(o_axi_awvalid)&&(!i_axi_awready);

	generate

	initial	o_axi_awid = -1;
	always @(posedge i_clk)
	if (i_reset)
		o_axi_awid <= -1;
	else if ((i_wb_stb)&&(!o_wb_stall))
		o_axi_awid <= transaction_id;

	if (C_AXI_DATA_WIDTH == DW)
	begin
		always @(posedge i_clk)
		if ((i_wb_stb)&&(!o_wb_stall)) // 26 bit address becomes 28 bit ...
			o_axi_awaddr <= { i_wb_addr[AW-1:0], axi_bottom_addr };
	end else if (C_AXI_DATA_WIDTH / DW == 2)
	begin

		always @(posedge i_clk)
		if ((i_wb_stb)&&(!o_wb_stall)) // 26 bit address becomes 28 bit ...
			o_axi_awaddr <= { i_wb_addr[AW-1:1], axi_bottom_addr };

	end else if (C_AXI_DATA_WIDTH / DW == 4)
	begin
		always @(posedge i_clk)
		if ((i_wb_stb)&&(!o_wb_stall)) // 26 bit address becomes 28 bit ...
			o_axi_awaddr <= { i_wb_addr[AW-1:2], axi_bottom_addr };
	end endgenerate


// Read address logic
	assign	o_axi_arid   = o_axi_awid;
	assign	o_axi_araddr = o_axi_awaddr;
	assign	o_axi_arlen  = o_axi_awlen;
	assign	o_axi_arsize = 3'b101;	// maximum bytes per burst is 32
	initial	o_axi_arvalid = 1'b0;
	always @(posedge i_clk)
	if (i_reset)
		o_axi_arvalid <= 1'b0;
	else
		o_axi_arvalid <= (!o_wb_stall)&&(i_wb_stb)&&(!i_wb_we)
			||(o_axi_arvalid)&&(!i_axi_arready);

// Write data logic
	generate
	if (C_AXI_DATA_WIDTH == DW)
	begin

		always @(posedge i_clk)
			if ((i_wb_stb)&&(!o_wb_stall))
				o_axi_wdata <= i_wb_data;

		always @(posedge i_clk)
			if ((i_wb_stb)&&(!o_wb_stall))
				o_axi_wstrb<= i_wb_sel;

	end else if (C_AXI_DATA_WIDTH/2 == DW)
	begin

		always @(posedge i_clk)
			if ((i_wb_stb)&&(!o_wb_stall))
				o_axi_wdata <= { i_wb_data, i_wb_data };

		always @(posedge i_clk)
			if ((i_wb_stb)&&(!o_wb_stall))
			case(i_wb_addr[0])
			1'b0:o_axi_wstrb<={  no_sel,i_wb_sel };
			1'b1:o_axi_wstrb<={i_wb_sel,  no_sel };
			endcase

	end else if (C_AXI_DATA_WIDTH/4 == DW)
	begin

		always @(posedge i_clk)
			if ((i_wb_stb)&&(!o_wb_stall))
				o_axi_wdata <= { i_wb_data, i_wb_data, i_wb_data, i_wb_data };

		always @(posedge i_clk)
			if ((i_wb_stb)&&(!o_wb_stall))
			case(i_wb_addr[1:0])
			2'b00:o_axi_wstrb<={   no_sel,   no_sel,   no_sel, i_wb_sel };
			2'b01:o_axi_wstrb<={   no_sel,   no_sel, i_wb_sel,   no_sel };
			2'b10:o_axi_wstrb<={   no_sel, i_wb_sel,   no_sel,   no_sel };
			2'b11:o_axi_wstrb<={ i_wb_sel,   no_sel,   no_sel,   no_sel };
			endcase

	end endgenerate

	assign	o_axi_wlast = 1'b1;
	initial	o_axi_wvalid = 0;
	always @(posedge i_clk)
	if (i_reset)
		o_axi_wvalid <= 0;
	else
		o_axi_wvalid <= ((!o_wb_stall)&&(i_wb_stb)&&(i_wb_we))
			||(o_axi_wvalid)&&(!i_axi_wready);

	// Read data channel / response logic
	assign	o_axi_rready = 1'b1;
	assign	o_axi_bready = 1'b1;

	wire	[(LGFIFOLN-1):0]	n_fifo_head, nn_fifo_head;
	assign	n_fifo_head = fifo_head+1'b1;
	assign	nn_fifo_head = { fifo_head[(LGFIFOLN-1):1]+1'b1, fifo_head[0] };


	wire	w_fifo_full;
	reg	[(LGFIFOLN-1):0]	fifo_tail;

	generate
	if (C_AXI_DATA_WIDTH == DW)
	begin
		if (STRICT_ORDER == 0)
		begin
			reg	[(C_AXI_DATA_WIDTH-1):0] reorder_fifo_data [0:(FIFOLN-1)];

			always @(posedge i_clk)
				if ((o_axi_rready)&&(i_axi_rvalid))
					reorder_fifo_data[i_axi_rid] <= i_axi_rdata;
			always @(posedge i_clk)
				o_wb_data <= reorder_fifo_data[fifo_tail];
		end else begin
			reg	[(C_AXI_DATA_WIDTH-1):0] reorder_fifo_data;

			always @(posedge i_clk)
				reorder_fifo_data <= i_axi_rdata;
			always @(posedge i_clk)
				o_wb_data <= reorder_fifo_data;
		end
	end else if (C_AXI_DATA_WIDTH / DW == 2)
	begin
		reg		reorder_fifo_addr [0:(FIFOLN-1)];

		reg		low_addr;
		always @(posedge i_clk)
			if ((i_wb_stb)&&(!o_wb_stall))
				low_addr <= i_wb_addr[0];
		always @(posedge i_clk)
			if ((o_axi_arvalid)&&(i_axi_arready))
				reorder_fifo_addr[o_axi_arid] <= low_addr;

		if (STRICT_ORDER == 0)
		begin
			reg	[(C_AXI_DATA_WIDTH-1):0] reorder_fifo_data [0:(FIFOLN-1)];

			always @(posedge i_clk)
				if ((o_axi_rready)&&(i_axi_rvalid))
					reorder_fifo_data[i_axi_rid] <= i_axi_rdata;
			always @(posedge i_clk)
				reorder_fifo_data[i_axi_rid] <= i_axi_rdata;
			always @(posedge i_clk)
			case(reorder_fifo_addr[fifo_tail])
			1'b0: o_wb_data <=reorder_fifo_data[fifo_tail][(  DW-1):    0 ];
			1'b1: o_wb_data <=reorder_fifo_data[fifo_tail][(2*DW-1):(  DW)];
			endcase
		end else begin
			reg	[(C_AXI_DATA_WIDTH-1):0] reorder_fifo_data;

			always @(posedge i_clk)
				reorder_fifo_data <= i_axi_rdata;
			always @(posedge i_clk)
			case(reorder_fifo_addr[fifo_tail])
			1'b0: o_wb_data <=reorder_fifo_data[(  DW-1):    0 ];
			1'b1: o_wb_data <=reorder_fifo_data[(2*DW-1):(  DW)];
			endcase
		end
	end else if (C_AXI_DATA_WIDTH / DW == 4)
	begin
		reg	[1:0]	reorder_fifo_addr [0:(FIFOLN-1)];


		reg	[1:0]	low_addr;
		always @(posedge i_clk)
			if ((i_wb_stb)&&(!o_wb_stall))
				low_addr <= i_wb_addr[1:0];
		always @(posedge i_clk)
			if ((o_axi_arvalid)&&(i_axi_arready))
				reorder_fifo_addr[o_axi_arid] <= low_addr;

		if (STRICT_ORDER == 0)
		begin
			reg	[(C_AXI_DATA_WIDTH-1):0] reorder_fifo_data [0:(FIFOLN-1)];

			always @(posedge i_clk)
				if ((o_axi_rready)&&(i_axi_rvalid))
					reorder_fifo_data[i_axi_rid] <= i_axi_rdata;
			always @(posedge i_clk)
			case(reorder_fifo_addr[fifo_tail][1:0])
			2'b00: o_wb_data <=reorder_fifo_data[fifo_tail][(  DW-1):    0 ];
			2'b01: o_wb_data <=reorder_fifo_data[fifo_tail][(2*DW-1):(  DW)];
			2'b10: o_wb_data <=reorder_fifo_data[fifo_tail][(3*DW-1):(2*DW)];
			2'b11: o_wb_data <=reorder_fifo_data[fifo_tail][(4*DW-1):(3*DW)];
			endcase
		end else begin
			reg	[(C_AXI_DATA_WIDTH-1):0] reorder_fifo_data;

			always @(posedge i_clk)
				reorder_fifo_data <= i_axi_rdata;
			always @(posedge i_clk)
			case(reorder_fifo_addr[fifo_tail][1:0])
			2'b00: o_wb_data <=reorder_fifo_data[(  DW-1): 0];
			2'b01: o_wb_data <=reorder_fifo_data[(2*DW-1):(  DW)];
			2'b10: o_wb_data <=reorder_fifo_data[(3*DW-1):(2*DW)];
			2'b11: o_wb_data <=reorder_fifo_data[(4*DW-1):(3*DW)];
			endcase
		end
	end

	endgenerate

	// verilator lint_off UNUSED
	wire	axi_rd_ack, axi_wr_ack, axi_ard_req, axi_awr_req, axi_wr_req,
		axi_rd_err, axi_wr_err;
	// verilator lint_on  UNUSED
<<<<<<< HEAD

=======
>>>>>>> a452106f
	//
	assign	axi_ard_req = (o_axi_arvalid)&&(i_axi_arready);
	assign	axi_awr_req = (o_axi_awvalid)&&(i_axi_awready);
	assign	axi_wr_req  = (o_axi_wvalid )&&(i_axi_wready);
	//
	assign	axi_rd_ack = (i_axi_rvalid)&&(o_axi_rready);
	assign	axi_wr_ack = (i_axi_bvalid)&&(o_axi_bready);
	assign	axi_rd_err = (axi_rd_ack)&&(i_axi_rresp[1]);
	assign	axi_wr_err = (axi_wr_ack)&&(i_axi_bresp[1]);

	//
	// We're going to need a FIFO on the return to make certain that we can
	// select the right bits from the return value, in the case where
	// DW != the axi data width.
	//
	// If we aren't using a strict order, this FIFO is can be used as a
	// reorder buffer as well, to place our out of order bus responses
	// back into order.  Responses on the wishbone, however, are *always*
	// done in order.
	generate
	if (STRICT_ORDER == 0)
	begin
		// Reorder FIFO
		//
		// FIFO reorder buffer
		reg	[(FIFOLN-1):0]	reorder_fifo_valid;
		reg	[(FIFOLN-1):0]	reorder_fifo_err;

		initial reorder_fifo_valid = 0;
		initial reorder_fifo_err = 0;


		initial	fifo_tail = 0;
		initial	o_wb_ack  = 0;
		initial	o_wb_err  = 0;
		always @(posedge i_clk)
		if (i_reset)
		begin
			reorder_fifo_valid <= 0;
			reorder_fifo_err <= 0;
			o_wb_ack  <= 0;
			o_wb_err  <= 0;
			fifo_tail <= 0;
		end else begin
			if (axi_rd_ack)
			begin
				reorder_fifo_valid[i_axi_rid] <= 1'b1;
				reorder_fifo_err[i_axi_rid] <= axi_rd_err;
			end
			if (axi_wr_ack)
			begin
				reorder_fifo_valid[i_axi_bid] <= 1'b1;
				reorder_fifo_err[i_axi_bid] <= axi_wr_err;
			end

			if (reorder_fifo_valid[fifo_tail])
			begin
				o_wb_ack <= (!wb_abort)&&(!reorder_fifo_err[fifo_tail]);
				o_wb_err <= (!wb_abort)&&( reorder_fifo_err[fifo_tail]);
				fifo_tail <= fifo_tail + 1'b1;
				reorder_fifo_valid[fifo_tail] <= 1'b0;
				reorder_fifo_err[fifo_tail]   <= 1'b0;
			end else begin
				o_wb_ack <= 1'b0;
				o_wb_err <= 1'b0;
			end

			if (!i_wb_cyc)
			begin
				// reorder_fifo_valid <= 0;
				// reorder_fifo_err   <= 0;
				o_wb_err <= 1'b0;
				o_wb_ack <= 1'b0;
			end
		end

		reg	r_fifo_full;
		initial	r_fifo_full = 0;
		always @(posedge i_clk)
		if (i_reset)
			r_fifo_full <= 0;
		else begin
			if ((i_wb_stb)&&(!o_wb_stall)
					&&(reorder_fifo_valid[fifo_tail]))
				r_fifo_full <= (fifo_tail==n_fifo_head);
			else if ((i_wb_stb)&&(!o_wb_stall))
				r_fifo_full <= (fifo_tail==nn_fifo_head);
			else if (reorder_fifo_valid[fifo_tail])
				r_fifo_full <= 1'b0;
			else
				r_fifo_full <= (fifo_tail==n_fifo_head);
		end
		assign w_fifo_full = r_fifo_full;
	end else begin
		//
		// Strict ordering
		//
		reg	reorder_fifo_valid;
		reg	reorder_fifo_err;

		initial	reorder_fifo_valid = 1'b0;
		initial	reorder_fifo_err   = 1'b0;
		always @(posedge i_clk)
		if (i_reset)
		begin
			reorder_fifo_valid <= 0;
			reorder_fifo_err   <= 0;
		end else begin
			if (axi_rd_ack)
			begin
				reorder_fifo_valid <= 1'b1;
				reorder_fifo_err   <= axi_rd_err;
			end else if (axi_wr_ack)
			begin
				reorder_fifo_valid <= 1'b1;
				reorder_fifo_err   <= axi_wr_err;
			end else begin
				reorder_fifo_valid <= 1'b0;
				reorder_fifo_err   <= 1'b0;
			end
		end
<<<<<<< HEAD
=======

`ifdef	FORMAL
		always @(*)
			reorder_count = (reorder_fifo_valid) ? 1 : 0;
`endif
>>>>>>> a452106f

		initial	fifo_tail = 0;
		always @(posedge i_clk)
		if (i_reset)
			fifo_tail <= 0;
		else if (reorder_fifo_valid)
			fifo_tail <= fifo_tail + 1'b1;

		initial	o_wb_ack  = 0;
		always @(posedge i_clk)
		if (i_reset)
			o_wb_ack <= 0;
		else
			o_wb_ack <= (reorder_fifo_valid)&&(i_wb_cyc)&&(!wb_abort);

		initial	o_wb_err  = 0;
		always @(posedge i_clk)
		if (i_reset)
			o_wb_err <= 0;
		else
			o_wb_err <= (reorder_fifo_err)&&(i_wb_cyc)&&(!wb_abort);

		reg	r_fifo_full;
		initial	r_fifo_full = 0;
		always @(posedge i_clk)
		if (i_reset)
			r_fifo_full <= 0;
		else begin
			if ((i_wb_stb)&&(!o_wb_stall)
					&&(reorder_fifo_valid))
				r_fifo_full <= (fifo_tail==n_fifo_head);
			else if ((i_wb_stb)&&(!o_wb_stall))
				r_fifo_full <= (fifo_tail==nn_fifo_head);
			else if (reorder_fifo_valid)
				r_fifo_full <= 1'b0;
			else
				r_fifo_full <= (fifo_tail==n_fifo_head);
		end

		assign w_fifo_full = r_fifo_full;

		// verilator lint_off UNUSED
		wire	[2*C_AXI_ID_WIDTH-1:0]	strict_unused;
		assign	strict_unused = { i_axi_bid, i_axi_rid };
		// verilator lint_on  UNUSED
	end endgenerate

	//
	// Wishbone abort logic
	//

<<<<<<< HEAD
=======
	// Did we just accept something?
	initial	wb_cyc_stb = 1'b0;
	always @(posedge i_clk)
	if (i_reset)
		wb_cyc_stb <= 1'b0;
	else
		wb_cyc_stb <= (i_wb_cyc)&&(i_wb_stb)&&(!o_wb_stall);

>>>>>>> a452106f
	// Else, are we mid-cycle?
	initial	wb_mid_cycle = 0;
	always @(posedge i_clk)
	if (i_reset)
		wb_mid_cycle <= 0;
	else if ((fifo_head != fifo_tail)
			||(o_axi_arvalid)||(o_axi_awvalid)
			||(o_axi_wvalid)
			||(i_wb_cyc)&&(i_wb_stb)&&(!o_wb_stall))
		wb_mid_cycle <= 1'b1;
	else
		wb_mid_cycle <= 1'b0;

	initial	wb_mid_abort = 0;
	always @(posedge i_clk)
	if (i_reset)
		wb_mid_abort <= 0;
	else if (wb_mid_cycle)
		wb_mid_abort <= (wb_mid_abort)||(!i_wb_cyc);
	else
		wb_mid_abort <= 1'b0;

	assign	wb_abort = ((wb_mid_cycle)&&(!i_wb_cyc))||(wb_mid_abort);

	// Now, the difficult signal ... the stall signal
	// Let's build for a single cycle input ... and only stall if something
	// outgoing is valid and nothing is ready.
	assign	o_wb_stall = (i_wb_cyc)&&(
				(w_fifo_full)||(wb_mid_abort)
				||((o_axi_awvalid)&&(!i_axi_awready))
				||((o_axi_wvalid )&&(!i_axi_wready ))
				||((o_axi_arvalid)&&(!i_axi_arready)));

	// Make Verilator happy
	// verilator lint_off UNUSED
	wire    [2:0]   unused;
	assign  unused = { i_axi_bresp[0], i_axi_rresp[0], i_axi_rlast };
	// verilator lint_on  UNUSED

/////////////////////////////////////////////////////////////////////////
//
//
//
// Formal methods section
//
// These are only relevant when *proving* that this translator works
//
//
//
/////////////////////////////////////////////////////////////////////////
//
<<<<<<< HEAD
// This section has been removed from this release.
//
=======
`ifdef	WBM2AXISP
// If we are the top-level of the design ...
`define	ASSUME	assume
`define	FORMAL_CLOCK	assume(i_clk == !f_last_clk); f_last_clk <= i_clk;
`else
`define	ASSUME	assert
`define	FORMAL_CLOCK	f_last_clk <= i_clk; // Clock will be given to us valid already
`endif

	// Parameters
	initial	assert(	  (C_AXI_DATA_WIDTH / DW == 4)
			||(C_AXI_DATA_WIDTH / DW == 2)
			||(C_AXI_DATA_WIDTH      == DW));
	//
	initial	assert( C_AXI_ADDR_WIDTH - LG_AXI_DW + LG_WB_DW == AW);

	//
	// Setup
	//

	reg	f_past_valid, f_last_clk;

	always @($global_clock)
	begin
		`FORMAL_CLOCK

		// Assume our inputs will only change on the positive edge
		// of the clock
		if (!$rose(i_clk))
		begin
			// AXI inputs
			`ASSUME($stable(i_axi_awready));
			`ASSUME($stable(i_axi_wready));
			`ASSUME($stable(i_axi_bid));
			`ASSUME($stable(i_axi_bresp));
			`ASSUME($stable(i_axi_bvalid));
			`ASSUME($stable(i_axi_arready));
			`ASSUME($stable(i_axi_rid));
			`ASSUME($stable(i_axi_rresp));
			`ASSUME($stable(i_axi_rvalid));
			`ASSUME($stable(i_axi_rdata));
			`ASSUME($stable(i_axi_rlast));
			// Wishbone inputs
			`ASSUME((i_reset)||($stable(i_reset)));
			`ASSUME($stable(i_wb_cyc));
			`ASSUME($stable(i_wb_stb));
			`ASSUME($stable(i_wb_we));
			`ASSUME($stable(i_wb_addr));
			`ASSUME($stable(i_wb_data));
			`ASSUME($stable(i_wb_sel));
		end
	end

	initial	f_past_valid = 1'b0;
	always @(posedge i_clk)
		f_past_valid <= 1'b1;

	//////////////////////////////////////////////
	//
	//
	// Assumptions about the WISHBONE inputs
	//
	//
	//////////////////////////////////////////////
	assume property(f_past_valid || i_reset);

	wire	[(C_AXI_ID_WIDTH-1):0]	f_wb_nreqs, f_wb_nacks,f_wb_outstanding;
	fwb_slave #(.DW(DW),.AW(AW),
			.F_OPT_CLK2FFLOGIC(F_OPT_CLK2FFLOGIC),
			.F_MAX_STALL(0),
			.F_MAX_ACK_DELAY(0),
			.F_LGDEPTH(C_AXI_ID_WIDTH),
			.F_MAX_REQUESTS((1<<(C_AXI_ID_WIDTH))-2))
		f_wb(i_clk, i_reset, i_wb_cyc, i_wb_stb, i_wb_we, i_wb_addr,
					i_wb_data, i_wb_sel,
				o_wb_ack, o_wb_stall, o_wb_data, o_wb_err,
			f_wb_nreqs, f_wb_nacks, f_wb_outstanding);

	wire	[(C_AXI_ID_WIDTH-1):0]	f_axi_rd_outstanding,
					f_axi_wr_outstanding,
					f_axi_awr_outstanding;

	wire	[((1<<C_AXI_ID_WIDTH)-1):0]	f_axi_rd_id_outstanding,
						f_axi_wr_id_outstanding,
						f_axi_awr_id_outstanding;

	faxi_master #(
		.C_AXI_ID_WIDTH(C_AXI_ID_WIDTH),
		.C_AXI_DATA_WIDTH(C_AXI_DATA_WIDTH),
		.C_AXI_ADDR_WIDTH(C_AXI_ADDR_WIDTH),
		.F_OPT_CLK2FFLOGIC(F_OPT_CLK2FFLOGIC),
		.F_AXI_MAXSTALL(3),
		.F_AXI_MAXDELAY(3),
		.F_STRICT_ORDER(STRICT_ORDER),
		.F_CONSECUTIVE_IDS(1'b1),
		.F_OPT_BURSTS(1'b0),
		.F_CHECK_IDS(1'b1))
		f_axi(.i_clk(i_clk), .i_axi_reset_n(!i_reset),
			// Write address channel
			.i_axi_awready(i_axi_awready), 
			.i_axi_awid(   o_axi_awid), 
			.i_axi_awaddr( o_axi_awaddr), 
			.i_axi_awlen(  o_axi_awlen), 
			.i_axi_awsize( o_axi_awsize), 
			.i_axi_awburst(o_axi_awburst), 
			.i_axi_awlock( o_axi_awlock), 
			.i_axi_awcache(o_axi_awcache), 
			.i_axi_awprot( o_axi_awprot), 
			.i_axi_awqos(  o_axi_awqos), 
			.i_axi_awvalid(o_axi_awvalid), 
			// Write data channel
			.i_axi_wready( i_axi_wready),
			.i_axi_wdata(  o_axi_wdata),
			.i_axi_wstrb(  o_axi_wstrb),
			.i_axi_wlast(  o_axi_wlast),
			.i_axi_wvalid( o_axi_wvalid),
			// Write response channel
			.i_axi_bid(    i_axi_bid),
			.i_axi_bresp(  i_axi_bresp),
			.i_axi_bvalid( i_axi_bvalid),
			.i_axi_bready( o_axi_bready),
			// Read address channel
			.i_axi_arready(i_axi_arready),
			.i_axi_arid(   o_axi_arid),
			.i_axi_araddr( o_axi_araddr),
			.i_axi_arlen(  o_axi_arlen),
			.i_axi_arsize( o_axi_arsize),
			.i_axi_arburst(o_axi_arburst),
			.i_axi_arlock( o_axi_arlock),
			.i_axi_arcache(o_axi_arcache),
			.i_axi_arprot( o_axi_arprot),
			.i_axi_arqos(  o_axi_arqos),
			.i_axi_arvalid(o_axi_arvalid),
			// Read data channel
			.i_axi_rid(    i_axi_rid),
			.i_axi_rresp(  i_axi_rresp),
			.i_axi_rvalid( i_axi_rvalid),
			.i_axi_rdata(  i_axi_rdata),
			.i_axi_rlast(  i_axi_rlast),
			.i_axi_rready( o_axi_rready),
			// Counts
			.f_axi_rd_outstanding( f_axi_rd_outstanding),
			.f_axi_wr_outstanding( f_axi_wr_outstanding),
			.f_axi_awr_outstanding( f_axi_awr_outstanding),
			// Outstanding ID's
			.f_axi_rd_id_outstanding( f_axi_rd_id_outstanding),
			.f_axi_wr_id_outstanding( f_axi_wr_id_outstanding),
			.f_axi_awr_id_outstanding(f_axi_awr_id_outstanding)
		);



	//////////////////////////////////////////////
	//
	//
	// Assumptions about the AXI inputs
	//
	//
	//////////////////////////////////////////////


	//////////////////////////////////////////////
	//
	//
	// Assertions about the AXI4 ouputs
	//
	//
	//////////////////////////////////////////////

	wire	[(LGFIFOLN-1):0]	f_last_transaction_id;
	assign	f_last_transaction_id = transaction_id- 1;
	always @(posedge i_clk)
	if ((f_past_valid)&&(!$past(i_reset)))
	begin
		assert(o_axi_awid == f_last_transaction_id);
		if ($past(o_wb_stall))
			assert($stable(o_axi_awid));
	end

	// Write response channel
	always @(posedge i_clk)
		// We keep bready high, so the other condition doesn't
		// need to be checked
		assert(o_axi_bready);

	// AXI read data channel signals
	always @(posedge i_clk)
		// We keep o_axi_rready high, so the other condition's
		// don't need to be checked here
		assert(o_axi_rready);

	//
	// Let's look into write requests
	//
	initial	assert(!o_axi_awvalid);
	initial	assert(!o_axi_wvalid);
	always @(posedge i_clk)
	if ((f_past_valid)&&($past(i_wb_stb))&&($past(i_wb_we))&&(!$past(o_wb_stall)))
	begin
		if ($past(i_reset))
		begin
			assert(!o_axi_awvalid);
			assert(!o_axi_wvalid);
		end else begin
			// Following any write request that we accept, awvalid
			// and wvalid should both be true
			assert(o_axi_awvalid);
			assert(o_axi_wvalid);
		end
	end

	// Let's assume all responses will come within 120 clock ticks
	parameter	[(C_AXI_ID_WIDTH-1):0]	F_AXI_MAXDELAY = 3,
						F_AXI_MAXSTALL = 3; // 7'd120;
	localparam	[(C_AXI_ID_WIDTH):0]	F_WB_MAXDELAY = F_AXI_MAXDELAY + 4;

	//
	// AXI write address channel
	//
	always @(posedge i_clk)
	if ((f_past_valid)&&($past(i_wb_cyc))&&(!$past(o_wb_stall)))
	begin
		if (($past(i_reset))||(!$past(i_wb_stb)))
			assert(!o_axi_awvalid);
		else
			assert(o_axi_awvalid == $past(i_wb_we));
	end
	//
	generate
	if (C_AXI_DATA_WIDTH      == DW)
	begin
		always @(posedge i_clk)
		if ((f_past_valid)&&($past(i_wb_cyc))&&($past(i_wb_stb))&&($past(i_wb_we))
			&&(!$past(o_wb_stall)))
			assert(o_axi_awaddr == { $past(i_wb_addr[AW-1:0]), axi_bottom_addr });

	end else if (C_AXI_DATA_WIDTH / DW == 2)
	begin

		always @(posedge i_clk)
		if ((f_past_valid)&&($past(i_wb_cyc))&&($past(i_wb_stb))&&($past(i_wb_we))
			&&(!$past(o_wb_stall)))
			assert(o_axi_awaddr == { $past(i_wb_addr[AW-1:1]), axi_bottom_addr });

	end else if (C_AXI_DATA_WIDTH / DW == 4)
	begin

		always @(posedge i_clk)
		if ((f_past_valid)&&($past(i_wb_cyc))&&($past(i_wb_stb))&&($past(i_wb_we))
			&&(!$past(o_wb_stall)))
			assert(o_axi_awaddr == { $past(i_wb_addr[AW-1:2]), axi_bottom_addr });

	end endgenerate

	//
	// AXI write data channel
	//
	always @(posedge i_clk)
	if ((f_past_valid)&&($past(i_wb_cyc))&&(!$past(o_wb_stall)))
	begin
		if (($past(i_reset))||(!$past(i_wb_stb)))
			assert(!o_axi_wvalid);
		else
			assert(o_axi_wvalid == $past(i_wb_we));
	end
	//
	generate
	if (C_AXI_DATA_WIDTH == DW)
	begin

		always @(posedge i_clk)
		if ((f_past_valid)&&($past(i_wb_stb))&&($past(i_wb_we)))
		begin
			assert(o_axi_wdata == $past(i_wb_data));
			assert(o_axi_wstrb == $past(i_wb_sel));
		end

	end else if (C_AXI_DATA_WIDTH / DW == 2)
	begin

		always @(posedge i_clk)
		if ((f_past_valid)&&($past(i_wb_stb))&&($past(i_wb_we)))
		begin
			case($past(i_wb_addr[0]))
			1'b0: assert(o_axi_wdata[(  DW-1): 0] == $past(i_wb_data));
			1'b1: assert(o_axi_wdata[(2*DW-1):DW] == $past(i_wb_data));
			endcase

			case($past(i_wb_addr[0]))
			1'b0: assert(o_axi_wstrb == {  no_sel,$past(i_wb_sel)});
			1'b1: assert(o_axi_wstrb == {  $past(i_wb_sel),no_sel});
			endcase
		end

	end else if (C_AXI_DATA_WIDTH / DW == 4)
	begin

		always @(posedge i_clk)
		if ((f_past_valid)&&($past(i_wb_stb))&&(!$past(o_wb_stall))&&($past(i_wb_we)))
		begin
			case($past(i_wb_addr[1:0]))
			2'b00: assert(o_axi_wdata[  (DW-1):    0 ] == $past(i_wb_data));
			2'b00: assert(o_axi_wdata[(2*DW-1):(  DW)] == $past(i_wb_data));
			2'b00: assert(o_axi_wdata[(3*DW-1):(2*DW)] == $past(i_wb_data));
			2'b11: assert(o_axi_wdata[(4*DW-1):(3*DW)] == $past(i_wb_data));
			endcase

			case($past(i_wb_addr[1:0]))
			2'b00: assert(o_axi_wstrb == { {(3){no_sel}},$past(i_wb_sel)});
			2'b01: assert(o_axi_wstrb == { {(2){no_sel}},$past(i_wb_sel), {(1){no_sel}}});
			2'b10: assert(o_axi_wstrb == { {(1){no_sel}},$past(i_wb_sel), {(2){no_sel}}});
			2'b11: assert(o_axi_wstrb == {       $past(i_wb_sel),{(3){no_sel}}});
			endcase
		end
	end endgenerate

	//
	// AXI read address channel
	//
	initial	assert(!o_axi_arvalid);
	always @(posedge i_clk)
	if ((f_past_valid)&&($past(i_wb_cyc))&&(!$past(o_wb_stall)))
	begin
		if (($past(i_reset))||(!$past(i_wb_stb)))
			assert(!o_axi_arvalid);
		else
			assert(o_axi_arvalid == !$past(i_wb_we));
	end
	//
	generate
	if (C_AXI_DATA_WIDTH == DW)
	begin
		always @(posedge i_clk)
			if ((f_past_valid)&&($past(i_wb_stb))&&($past(!i_wb_we))
				&&(!$past(o_wb_stall)))
				assert(o_axi_araddr == $past({ i_wb_addr[AW-1:0], axi_bottom_addr }));

	end else if (C_AXI_DATA_WIDTH / DW == 2)
	begin

		always @(posedge i_clk)
			if ((f_past_valid)&&($past(i_wb_stb))&&($past(!i_wb_we))
				&&(!$past(o_wb_stall)))
				assert(o_axi_araddr == $past({ i_wb_addr[AW-1:1], axi_bottom_addr }));

	end else if (C_AXI_DATA_WIDTH / DW == 4)
	begin
		always @(posedge i_clk)
			if ((f_past_valid)&&($past(i_wb_stb))&&($past(!i_wb_we))
				&&(!$past(o_wb_stall)))
				assert(o_axi_araddr == $past({ i_wb_addr[AW-1:2], axi_bottom_addr }));

	end endgenerate

	//
	// AXI write response channel
	//


	//
	// AXI read data channel signals
	//
	always @(posedge i_clk)
		`ASSUME(f_axi_rd_outstanding <= f_wb_outstanding);
	//
	always @(posedge i_clk)
		`ASSUME(f_axi_rd_outstanding + f_axi_wr_outstanding  <= f_wb_outstanding);
	always @(posedge i_clk)
		`ASSUME(f_axi_rd_outstanding + f_axi_awr_outstanding <= f_wb_outstanding);
	//
	always @(posedge i_clk)
		`ASSUME(f_axi_rd_outstanding + f_axi_wr_outstanding +2 > f_wb_outstanding);
	always @(posedge i_clk)
		`ASSUME(f_axi_rd_outstanding + f_axi_awr_outstanding +2 > f_wb_outstanding);

	// Make sure we only create one request at a time
	always @(posedge i_clk)
		assert((!o_axi_arvalid)||(!o_axi_wvalid));
	always @(posedge i_clk)
		assert((!o_axi_arvalid)||(!o_axi_awvalid));

	// Now, let's look into that FIFO.  Without it, we know nothing about the ID's

	// Error handling
	always @(posedge i_clk)
		if (!i_wb_cyc)
			f_err_state <= 0;
		else if (o_wb_err)
			f_err_state <= 1;
	always @(posedge i_clk)
		if ((f_past_valid)&&($past(f_err_state))&&(
				(!$past(o_wb_stall))||(!$past(i_wb_stb))))
			`ASSUME(!i_wb_stb);

	// Head and tail pointers

	// The head should only increment when something goes through
	always @(posedge i_clk)
		if ((f_past_valid)&&(!$past(i_reset))
				&&((!$past(i_wb_stb))||($past(o_wb_stall))))
			assert($stable(fifo_head));

	// Can't overrun the FIFO
	wire	[(LGFIFOLN-1):0]	f_fifo_tail_minus_one;
	assign	f_fifo_tail_minus_one = fifo_tail - 1'b1;
	always @(posedge i_clk)
	if ((!f_past_valid)||($past(i_reset)))
		assert(fifo_head == fifo_tail);
	else if ((f_past_valid)&&($past(fifo_head == f_fifo_tail_minus_one)))
		assert(fifo_head != fifo_tail);

	reg			f_pre_ack;

	wire	[(LGFIFOLN-1):0]	f_fifo_used;
	assign	f_fifo_used = fifo_head - fifo_tail;

	initial	assert(fifo_tail == 0);
	initial assert(reorder_fifo_valid        == 0);
	initial assert(reorder_fifo_err          == 0);
	initial f_pre_ack = 1'b0;
	always @(posedge i_clk)
	begin
		f_pre_ack <= (!wb_abort)&&((axi_rd_ack)||(axi_wr_ack));
		if (STRICT_ORDER)
		begin
			`ASSUME((!axi_rd_ack)||(!axi_wr_ack));

			if ((f_past_valid)&&(!$past(i_reset)))
				assert((!$past(i_wb_cyc))
					||(o_wb_ack == $past(f_pre_ack)));
		end
	end

	//
	// Verify that there are no outstanding requests outside of the FIFO
	// window.  This should never happen, but the formal tools need to know
	// that.
	//
	always @(*)
	begin
		assert((f_axi_rd_id_outstanding&f_axi_wr_id_outstanding)==0);
		assert((f_axi_rd_id_outstanding&f_axi_awr_id_outstanding)==0);

		if (fifo_head == fifo_tail)
		begin
			assert(f_axi_rd_id_outstanding  == 0);
			assert(f_axi_wr_id_outstanding  == 0);
			assert(f_axi_awr_id_outstanding == 0);
		end

		for(k=0; k<(1<<LGFIFOLN); k=k+1)
		begin
			if (      ((fifo_tail < fifo_head)&&(k <  fifo_tail))
				||((fifo_tail < fifo_head)&&(k >= fifo_head))
				||((fifo_head < fifo_tail)&&(k >= fifo_head)&&(k < fifo_tail))
				//||((fifo_head < fifo_tail)&&(k >=fifo_tail))
				)
			begin
				assert(f_axi_rd_id_outstanding[k]==0);
				assert(f_axi_wr_id_outstanding[k]==0);
				assert(f_axi_awr_id_outstanding[k]==0);
			end
		end
	end

	generate
	if (STRICT_ORDER)
	begin : STRICTREQ

		reg	[C_AXI_ID_WIDTH-1:0]	f_last_axi_id;
		wire	[C_AXI_ID_WIDTH-1:0]	f_next_axi_id,
						f_expected_last_id;
		assign	f_next_axi_id = f_last_axi_id + 1'b1;
		assign	f_expected_last_id = fifo_head - 1'b1 - f_fifo_used;

		initial	f_last_axi_id = -1;
		always @(posedge i_clk)
			if (i_reset)
				f_last_axi_id = -1;
			else if ((axi_rd_ack)||(axi_wr_ack))
				f_last_axi_id <= f_next_axi_id;
			else if (f_fifo_used == 0)
				assert(f_last_axi_id == fifo_head-1'b1);

		always @(posedge i_clk)
			if (axi_rd_ack)
				`ASSUME(i_axi_rid == f_next_axi_id);
			else if (axi_wr_ack)
				`ASSUME(i_axi_bid == f_next_axi_id);
	end endgenerate

	reg	f_pending, f_returning;
	initial	f_pending = 1'b0;
	always @(*)
		f_pending <= (o_axi_arvalid)||(o_axi_awvalid);
	always @(*)
		f_returning <= (axi_rd_ack)||(axi_wr_ack);

	reg	[(LGFIFOLN):0]	f_pre_count;

	always @(*)
		f_pre_count <= f_axi_awr_outstanding
		 	+ f_axi_rd_outstanding
			+ reorder_count
			+ { {(LGFIFOLN){1'b0}}, (o_wb_ack) }
			+ { {(LGFIFOLN){1'b0}}, (f_pending) };
	always @(posedge i_clk)
		assert((wb_abort)||(o_wb_err)||(f_pre_count == f_wb_outstanding));

	always @(posedge i_clk)
		assert((wb_abort)||(o_wb_err)||(f_fifo_used == f_wb_outstanding
					// + {{(LGFIFOLN){1'b0}},f_past_valid)(i_wb_stb)&&(!o_wb_ack)}
					- {{(LGFIFOLN){1'b0}},(o_wb_ack)}));

	always @(posedge i_clk)
		if (o_axi_wvalid)
			assert(f_fifo_used != 0);
	always @(posedge i_clk)
		if (o_axi_arvalid)
			assert(f_fifo_used != 0);
	always @(posedge i_clk)
		if (o_axi_awvalid)
			assert(f_fifo_used != 0);

`endif
>>>>>>> a452106f
endmodule<|MERGE_RESOLUTION|>--- conflicted
+++ resolved
@@ -61,13 +61,9 @@
 	parameter C_AXI_ADDR_WIDTH	=  28,	// AXI Address width (log wordsize)
 	parameter DW			=  32,	// Wishbone data width
 	parameter AW			=  26,	// Wishbone address width (log wordsize)
-<<<<<<< HEAD
-	parameter [0:0] STRICT_ORDER	= 1	// Reorder, or not? 0 -> Reorder
-=======
 	parameter [0:0] STRICT_ORDER	= 1,	// Reorder, or not? 0 -> Reorder
 	// For formal verification of asynchronous logic, F_OPT_CLK2FFLOGIC=1
 	parameter	F_OPT_CLK2FFLOGIC = 1'b0
->>>>>>> a452106f
 	) (
 	input	wire			i_clk,	// System clock
 	input	wire			i_reset,// Reset signal,drives AXI rst
@@ -171,11 +167,7 @@
 	assign o_axi_awqos   = 4'h0;	// Lowest quality of service (unused)
 	assign o_axi_arqos   = 4'h0;	// Lowest quality of service (unused)
 
-<<<<<<< HEAD
-	reg	wb_mid_cycle, wb_mid_abort;
-=======
 	reg	wb_mid_cycle, wb_last_cyc_stb, wb_mid_abort, wb_cyc_stb;
->>>>>>> a452106f
 	wire	wb_abort;
 
 // Command logic
@@ -421,10 +413,6 @@
 	wire	axi_rd_ack, axi_wr_ack, axi_ard_req, axi_awr_req, axi_wr_req,
 		axi_rd_err, axi_wr_err;
 	// verilator lint_on  UNUSED
-<<<<<<< HEAD
-
-=======
->>>>>>> a452106f
 	//
 	assign	axi_ard_req = (o_axi_arvalid)&&(i_axi_arready);
 	assign	axi_awr_req = (o_axi_awvalid)&&(i_axi_awready);
@@ -444,6 +432,10 @@
 	// reorder buffer as well, to place our out of order bus responses
 	// back into order.  Responses on the wishbone, however, are *always*
 	// done in order.
+`ifdef	FORMAL
+	reg	[31:0]	reorder_count;
+`endif
+	integer	k;
 	generate
 	if (STRICT_ORDER == 0)
 	begin
@@ -501,6 +493,32 @@
 			end
 		end
 
+`ifdef	FORMAL
+		always @(*)
+		begin
+			reorder_count = 0;
+			for(k=0; k<FIFOLN; k=k+1)
+				if (reorder_fifo_valid[k])
+					reorder_count = reorder_count + 1;
+		end
+
+		reg	[(FIFOLN-1):0]	f_reorder_fifo_valid_zerod,
+					f_reorder_fifo_err_zerod;
+		always @(*)
+			f_reorder_fifo_valid_zerod <=
+				((reorder_fifo_valid >> fifo_tail)
+				| (reorder_fifo_valid << (FIFOLN-fifo_tail)));
+		always @(*)
+			assert((f_reorder_fifo_valid_zerod & (~((1<<f_fifo_used)-1)))==0);
+		//
+		always @(*)
+			f_reorder_fifo_err_zerod <=
+				((reorder_fifo_valid >> fifo_tail)
+				| (reorder_fifo_valid << (FIFOLN-fifo_tail)));
+		always @(*)
+			assert((f_reorder_fifo_err_zerod & (~((1<<f_fifo_used)-1)))==0);
+`endif
+
 		reg	r_fifo_full;
 		initial	r_fifo_full = 0;
 		always @(posedge i_clk)
@@ -546,14 +564,11 @@
 				reorder_fifo_err   <= 1'b0;
 			end
 		end
-<<<<<<< HEAD
-=======
 
 `ifdef	FORMAL
 		always @(*)
 			reorder_count = (reorder_fifo_valid) ? 1 : 0;
 `endif
->>>>>>> a452106f
 
 		initial	fifo_tail = 0;
 		always @(posedge i_clk)
@@ -594,19 +609,12 @@
 		end
 
 		assign w_fifo_full = r_fifo_full;
-
-		// verilator lint_off UNUSED
-		wire	[2*C_AXI_ID_WIDTH-1:0]	strict_unused;
-		assign	strict_unused = { i_axi_bid, i_axi_rid };
-		// verilator lint_on  UNUSED
 	end endgenerate
 
 	//
 	// Wishbone abort logic
 	//
 
-<<<<<<< HEAD
-=======
 	// Did we just accept something?
 	initial	wb_cyc_stb = 1'b0;
 	always @(posedge i_clk)
@@ -615,7 +623,6 @@
 	else
 		wb_cyc_stb <= (i_wb_cyc)&&(i_wb_stb)&&(!o_wb_stall);
 
->>>>>>> a452106f
 	// Else, are we mid-cycle?
 	initial	wb_mid_cycle = 0;
 	always @(posedge i_clk)
@@ -649,11 +656,6 @@
 				||((o_axi_wvalid )&&(!i_axi_wready ))
 				||((o_axi_arvalid)&&(!i_axi_arready)));
 
-	// Make Verilator happy
-	// verilator lint_off UNUSED
-	wire    [2:0]   unused;
-	assign  unused = { i_axi_bresp[0], i_axi_rresp[0], i_axi_rlast };
-	// verilator lint_on  UNUSED
 
 /////////////////////////////////////////////////////////////////////////
 //
@@ -666,11 +668,9 @@
 //
 //
 /////////////////////////////////////////////////////////////////////////
-//
-<<<<<<< HEAD
-// This section has been removed from this release.
-//
-=======
+`ifdef	FORMAL
+	reg	f_err_state;
+//
 `ifdef	WBM2AXISP
 // If we are the top-level of the design ...
 `define	ASSUME	assume
@@ -1196,5 +1196,4 @@
 			assert(f_fifo_used != 0);
 
 `endif
->>>>>>> a452106f
 endmodule